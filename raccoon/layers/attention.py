--- conflicted
+++ resolved
@@ -18,22 +18,14 @@
 class PositionAttentionMechanism:
     def __init__(self, n_in_cond, n_mixt, initializer, n_out,
                  position_gap=0.1, grad_clip=None, normalize_att=False,
-<<<<<<< HEAD
                  softmax_phi=False):
-=======
-                 position_min_step=0.):
->>>>>>> c068de60
         self.n_in_cond = n_in_cond
         self.n_mixt = n_mixt
-        self.position_gap = position_gap - position_min_step
+        self.position_gap = position_gap
         self.grad_clip = grad_clip
         self.n_out = n_out
         self.normalize_att = normalize_att
-<<<<<<< HEAD
         self.softmax_phi = softmax_phi
-=======
-        self.position_min_step = position_min_step
->>>>>>> c068de60
 
         self.w_cond = shared(initializer.sample((n_out, 3*n_mixt)), 'w_cond')
         self.b_cond = shared(normal_mat((3*n_mixt, )), 'b_cond')
@@ -56,7 +48,7 @@
             k = k_pre + self.position_gap * (
                 2. + 2. * T.tanh(act[:, self.n_mixt:2 * self.n_mixt]))
 
-        k = k + self.position_min_step
+        k = k
         # u: (length_cond_sequence, 1, 1)
         u = T.shape_padright(T.arange(seq_cond.shape[0], dtype=floatX), 2)
         # phi: (length_cond_sequence, batch_size, n_mixt)
@@ -87,13 +79,12 @@
     the sequence.
     """
     def __init__(self, n_in_cond, initializer, n_out,
-                 position_gap=0.1, grad_clip=None, position_min_step=0.):
+                 position_gap=0.1, grad_clip=None):
         self.n_in_cond = n_in_cond
         self.n_mixt = 1
-        self.position_gap = position_gap - position_min_step
+        self.position_gap = position_gap
         self.grad_clip = grad_clip
         self.n_out = n_out
-        self.position_min_step = position_min_step
 
         self.w_cond = shared(initializer.sample((n_out, 3)), 'w_cond')
         self.b_cond = shared(normal_mat((3, )), 'b_cond')
@@ -106,8 +97,7 @@
 
         a = act[:, :self.n_mixt]
         b = act[:, self.n_mixt:2*self.n_mixt]
-        k = k_pre + self.position_gap * act[:, -self.n_mixt:] \
-            + self.position_min_step
+        k = k_pre + self.position_gap * act[:, -self.n_mixt:]
 
         # u: (length_cond_sequence, 1, 1)
         u = T.shape_padright(T.arange(seq_cond.shape[0], dtype=floatX), 1)
